---
name: ci
on:
  workflow_dispatch:
  pull_request:
  push:
    branches:
      - main
    tags:
      - '*'

jobs:
  test:
    env:
      # Emit backtraces on panics.
      RUST_BACKTRACE: 1
    name: test ${{ matrix.target }} (${{ matrix.os }})
    runs-on: ${{ matrix.os }}
    strategy:
      fail-fast: false
      matrix:
        include:
          - target: aarch64-unknown-linux-gnu
            os: ubuntu-20.04
            use-cross: true
          - target: arm-unknown-linux-gnueabihf
            os: ubuntu-20.04
            use-cross: true
          - target: arm-unknown-linux-musleabihf
            os: ubuntu-20.04
            use-cross: true
          - target: x86_64-apple-darwin
            os: macos-10.15
          - target: x86_64-unknown-linux-gnu
            os: ubuntu-20.04
          - target: x86_64-unknown-linux-musl
            os: ubuntu-20.04
            use-cross: true
    steps:
      - name: Checkout
        uses: actions/checkout@v2

      - name: Install prerequisites
        shell: bash
        run: |
          case ${{ matrix.target }} in
            *-darwin)
              brew install automake coreutils ;;
          esac

      - name: Install Rust
        uses: actions-rs/toolchain@v1
        with:
          toolchain: stable
          target: ${{ matrix.target }}
          profile: minimal
          override: true

      - name: Load cache
        uses: actions/cache@v2
        with:
          path: |
            ~/.cargo/bin/
            ~/.cargo/registry/index/
            ~/.cargo/registry/cache/
            ~/.cargo/git/db/
            target/
          key: ${{ runner.os }}-${{ matrix.target }}-cargo-${{ hashFiles('**/Cargo.lock') }}

      - name: Build
        uses: actions-rs/cargo@v1
        with:
          use-cross: ${{ matrix.use-cross }}
          command: build
<<<<<<< HEAD
          args: --locked --target=${{ matrix.target }}

      - name: Run tests
=======
          args: --workspace --target=${{ matrix.target }}

      - name: Run tests
        if: ${{ !matrix.use-cross }}
>>>>>>> c5856323
        uses: actions-rs/cargo@v1
        with:
          use-cross: ${{ matrix.use-cross }}
          command: test
          args: --workspace --target=${{ matrix.target }}

  rustfmt:
    name: rustfmt
    runs-on: ubuntu-20.04
    steps:
      - name: Checkout
        uses: actions/checkout@v2

      - name: Install Rust
        uses: actions-rs/toolchain@v1
        with:
          toolchain: stable
          override: true
          profile: minimal
          components: rustfmt

      - name: Check formatting
        uses: actions-rs/cargo@v1
        with:
          command: fmt
          args: --all -- --check

  docs:
    name: docs
    runs-on: ubuntu-20.04
    steps:
      - name: Checkout
        uses: actions/checkout@v2

      - name: Install Rust
        uses: actions-rs/toolchain@v1
        with:
          toolchain: stable
          profile: minimal
          override: true

      - name: Check documentation
        uses: actions-rs/cargo@v1
        env:
          RUSTDOCFLAGS: -D warnings
        with:
          command: doc
          args: --no-deps --document-private-items --workspace<|MERGE_RESOLUTION|>--- conflicted
+++ resolved
@@ -72,16 +72,10 @@
         with:
           use-cross: ${{ matrix.use-cross }}
           command: build
-<<<<<<< HEAD
-          args: --locked --target=${{ matrix.target }}
-
-      - name: Run tests
-=======
           args: --workspace --target=${{ matrix.target }}
 
       - name: Run tests
         if: ${{ !matrix.use-cross }}
->>>>>>> c5856323
         uses: actions-rs/cargo@v1
         with:
           use-cross: ${{ matrix.use-cross }}
